--- conflicted
+++ resolved
@@ -16,10 +16,7 @@
 
 import os
 from pathlib import Path
-<<<<<<< HEAD
 from hypothesis import given, strategies as st
-=======
->>>>>>> 5d23708d
 import pytest
 
 from netcdfqc.QCnetCDF import QualityControl
@@ -51,7 +48,6 @@
     }
 }
 
-<<<<<<< HEAD
 boundary_check_property_based_test_dict = {
         'dimensions': {
             'example_dimension_2': {'existence': False}
@@ -66,8 +62,6 @@
             'existence': True, 'emptiness': True
         }
     }
-=======
->>>>>>> 5d23708d
 
 def test_boundary_check_no_nc():
     """
